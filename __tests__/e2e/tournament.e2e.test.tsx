import * as tournamentsApi from '@/api/tournamentsApi';
import {supabase} from '@/app/lib/supabase';
import {TournamentFormat, TournamentStatus} from '@/backend/types';
import {usePlayerStore} from '@/store/playerStore';

jest.mock('@/app/lib/supabase', () => ({
    supabase: {
        from: jest.fn().mockReturnThis(),
        select: jest.fn().mockReturnThis(),
        insert: jest.fn().mockReturnThis(),
        update: jest.fn().mockReturnThis(),
        delete: jest.fn().mockReturnThis(),
        eq: jest.fn().mockReturnThis(),
        ilike: jest.fn().mockReturnThis(),
        order: jest.fn().mockReturnThis(),
        single: jest.fn(),
        rpc: jest.fn(),
    },
}));

jest.mock('@/store/playerStore');
jest.mock('@/store/matchStore');
jest.mock('@/backend/server/trpc/services/notificationService');

const mockedUsePlayerStore = usePlayerStore as jest.Mocked<typeof usePlayerStore>;
const mockedSupabase = supabase as jest.Mocked<typeof supabase>;

<<<<<<< HEAD
describe('tournamentsApi', () => {
=======
    // Mock updateTournamentStatus
    jest.spyOn(tournamentStore, 'updateTournamentStatus').mockImplementation(async (id, status) => {
        // This would update the tournament status in a real implementation
        return;
    });

    // Setup matches
    const matchStore = useMatchStore.getState();

    // Mock addMatch
    jest.spyOn(matchStore, 'addMatch').mockImplementation(async (data) => {
        const {player1Id, player2Id, player1Score, player2Score, sets, tournamentId} = data;
        // Zwracamy ID gracza jako winnerId bazując na wyniku
        const winnerId = player1Score > player2Score ? player1Id : player2Id;

        return {
            id: 'new-match-id',
            player1Id,
            player2Id,
            player1Score,
            player2Score,
            sets: sets || [],
            winnerId,
            date: new Date().toISOString(),
            tournamentId
        };
    });
};
>>>>>>> 84ff6293

    beforeEach(() => {
        jest.clearAllMocks();
    });

    describe('createTournament', () => {
        it('should successfully create a tournament with valid data', async () => {
            const params = {
                name: 'Test Cup',
                date: '2025-07-15',
                format: TournamentFormat.KNOCKOUT,
                playerIds: ['p1', 'p2', 'p3', 'p4'],
            };

            const mockTournamentData = {id: 'new-tournament-id', ...params};

<<<<<<< HEAD
            (mockedSupabase.from as jest.Mock).mockImplementation((table: string) => {
                if (table === 'tournaments') {
                    return {
                        insert: jest.fn().mockReturnValue({
                            select: jest.fn().mockImplementation(() => ({
                                single: jest.fn().mockResolvedValue({data: mockTournamentData, error: null}),
                                eq: jest.fn().mockReturnValue({
                                    single: jest.fn().mockResolvedValue({data: mockTournamentData, error: null}),
                                }),
                            }))
                        }),
                        select: jest.fn().mockImplementation(() => ({
                            single: jest.fn().mockResolvedValue({data: mockTournamentData, error: null}),
                            eq: jest.fn().mockReturnValue({
                                single: jest.fn().mockResolvedValue({data: mockTournamentData, error: null}),
                            }),
                        })),
                        delete: jest.fn().mockReturnValue({
                            eq: jest.fn().mockResolvedValue({error: null}),
                        }),
                    };
                }
                if (table === 'tournament_participants') {
                    return {
                        insert: jest.fn().mockResolvedValue({error: null}),
                        delete: jest.fn().mockReturnValue({
                            eq: jest.fn().mockResolvedValue({error: null}),
                        }),
                    };
                }
                return {from: jest.fn().mockReturnThis()};
            });
=======
        // Setup mock data for a round-robin tournament with matches
        const matches = [
            {player1Id: 'player1', player2Id: 'player2', winnerId: 'player1'},
            {player1Id: 'player1', player2Id: 'player3', winnerId: 'player1'},
            {player1Id: 'player2', player2Id: 'player3', winnerId: 'player3'},
        ];
>>>>>>> 84ff6293

            const newTournament = await tournamentsApi.createTournament(params);

            expect(newTournament.id).toBe('new-tournament-id');
            expect(mockedSupabase.from).toHaveBeenCalledWith('tournaments');
            expect(mockedSupabase.from).toHaveBeenCalledWith('tournament_participants');
        });

<<<<<<< HEAD
        it('should throw an error if less than 2 players are provided', async () => {
            const params = {
                name: 'Small Cup',
                date: '2025-07-15',
                format: TournamentFormat.KNOCKOUT,
                playerIds: ['p1'],
            };
=======
        // Count wins and losses
        matches.forEach(match => {
            const winner = match.winnerId;
            const loser = match.player1Id === winner ? match.player2Id : match.player1Id;
>>>>>>> 84ff6293

            await expect(tournamentsApi.createTournament(params)).rejects.toThrow('Minimum 2 players required');
        });
    });

    describe('setTournamentWinner', () => {
        it('should update tournament status and winner_id', async () => {
            const params = {tournamentId: 't1', winnerId: 'p1'};

            (mockedUsePlayerStore.getState as jest.Mock).mockReturnValue({
                getPlayerById: (id: string) => ({id, name: 'Test Player'})
            });

            (mockedSupabase.from as jest.Mock).mockReturnValue({
                update: jest.fn().mockReturnValue({
                    eq: jest.fn().mockResolvedValue({error: null})
                }),
                select: jest.fn().mockImplementation(() => ({
                    eq: jest.fn().mockReturnValue({
                        single: jest.fn().mockResolvedValue({data: {id: 't1', name: 'Test'}, error: null})
                    })
                }))
            });

            await tournamentsApi.setTournamentWinner(params);

            const updateCall = (mockedSupabase.from as jest.Mock).mock.results[0].value.update;
            expect(updateCall).toHaveBeenCalledWith({
                winner_id: params.winnerId,
                status: TournamentStatus.COMPLETED,
            });
        });
    });

    describe('fetchTournaments', () => {
        it('should fetch and process tournaments correctly', async () => {
            const mockRawData = [
                {
                    id: 't2',
                    name: 'Active Tournament',
                    status: 'active',
                    date: '2025-01-02',
                    tournament_participants: [],
                    tournament_matches: []
                },
                {
                    id: 't1',
                    name: 'Upcoming Tournament',
                    status: 'pending',
                    date: '2025-01-03',
                    tournament_participants: [],
                    tournament_matches: []
                },
                {
                    id: 't3',
                    name: 'Completed Tournament',
                    status: 'completed',
                    date: '2025-01-01',
                    tournament_participants: [],
                    tournament_matches: []
                },
            ];

            (mockedSupabase.from as jest.Mock).mockReturnValue({
                select: jest.fn().mockReturnValue({
                    order: jest.fn().mockResolvedValue({data: mockRawData, error: null})
                })
            });

            const tournaments = await tournamentsApi.fetchTournaments();

            expect(tournaments.length).toBe(3);
            expect(tournaments[0].id).toBe('t2');
            expect(tournaments[1].id).toBe('t1');
            expect(tournaments[2].id).toBe('t3');
        });
<<<<<<< HEAD
=======
        expect(newMatch.tournamentId).toBe('tournament1');
        expect(newMatch.winnerId).toBe('player1');
>>>>>>> 84ff6293
    });
});<|MERGE_RESOLUTION|>--- conflicted
+++ resolved
@@ -1,33 +1,316 @@
-import * as tournamentsApi from '@/api/tournamentsApi';
-import {supabase} from '@/app/lib/supabase';
-import {TournamentFormat, TournamentStatus} from '@/backend/types';
+import React from 'react';
+import {render} from '@testing-library/react-native';
 import {usePlayerStore} from '@/store/playerStore';
-
-jest.mock('@/app/lib/supabase', () => ({
-    supabase: {
-        from: jest.fn().mockReturnThis(),
-        select: jest.fn().mockReturnThis(),
-        insert: jest.fn().mockReturnThis(),
-        update: jest.fn().mockReturnThis(),
-        delete: jest.fn().mockReturnThis(),
-        eq: jest.fn().mockReturnThis(),
-        ilike: jest.fn().mockReturnThis(),
-        order: jest.fn().mockReturnThis(),
-        single: jest.fn(),
-        rpc: jest.fn(),
+import {useTournamentStore} from '@/store/tournamentStore';
+import {useMatchStore} from '@/store/matchStore';
+import {Player, TournamentFormat, TournamentStatus} from '@/backend/types';
+
+// Mock the screen components
+const TournamentsScreen = () => <React.Fragment/>;
+const TournamentDetailsScreen = () => <React.Fragment/>;
+const NewTournamentScreen = () => <React.Fragment/>;
+
+jest.mock('@/backend/server/trpc/services/notificationService', () => ({
+    notificationService: {
+        sendNotification: jest.fn(),
     },
 }));
 
-jest.mock('@/store/playerStore');
-jest.mock('@/store/matchStore');
-jest.mock('@/backend/server/trpc/services/notificationService');
-
-const mockedUsePlayerStore = usePlayerStore as jest.Mocked<typeof usePlayerStore>;
-const mockedSupabase = supabase as jest.Mocked<typeof supabase>;
-
-<<<<<<< HEAD
-describe('tournamentsApi', () => {
-=======
+// Mock the navigation
+jest.mock('expo-router', () => ({
+    useRouter: () => ({
+        push: jest.fn(),
+        back: jest.fn(),
+        replace: jest.fn(),
+    }),
+    useLocalSearchParams: () => ({id: 'tournament1'}),
+    Link: ({children}: any) => children,
+}));
+
+// Mock Supabase
+const mockSupabaseFrom = jest.fn();
+const mockSupabaseSelect = jest.fn();
+const mockSupabaseInsert = jest.fn();
+const mockSupabaseUpdate = jest.fn();
+
+jest.mock('../../app/lib/supabase', () => ({
+    supabase: {
+        from: (...args: any) => {
+            mockSupabaseFrom(...args);
+            return {
+                select: (...selectArgs: any) => {
+                    mockSupabaseSelect(...selectArgs);
+                    return {
+                        eq: () => ({
+                            data: [],
+                            error: null,
+                        }),
+                        order: () => ({
+                            data: [],
+                            error: null,
+                        }),
+                        ilike: () => ({
+                            data: [],
+                            error: null,
+                        }),
+                    };
+                },
+                insert: (data: any) => {
+                    mockSupabaseInsert(data);
+                    return {
+                        select: () => ({
+                            single: () => ({
+                                data: {id: 'new-tournament-id'},
+                                error: null,
+                            }),
+                        }),
+                    };
+                },
+                update: (data: any) => {
+                    mockSupabaseUpdate(data);
+                    return {
+                        eq: () => ({
+                            data: null,
+                            error: null,
+                        }),
+                    };
+                },
+            };
+        },
+    },
+}));
+
+// Setup test data
+const setupTestData = () => {
+    // Setup players
+    const playerStore = usePlayerStore.getState();
+
+    // Mock the getPlayerById method
+    jest.spyOn(playerStore, 'getPlayerById').mockImplementation((id: string) => {
+        const players: Player[] = [
+            {
+                id: 'player1',
+                name: 'John Doe',
+                avatarUrl: undefined,
+                active: true,
+                eloRating: 1100,
+                wins: 5,
+                losses: 2,
+                gamesPlayed: 7,
+                dailyDelta: 10,
+                lastMatchDay: new Date().toISOString(),
+                createdAt: new Date().toISOString(),
+                updatedAt: new Date().toISOString(),
+            },
+            {
+                id: 'player2',
+                name: 'Jane Smith',
+                avatarUrl: undefined,
+                active: true,
+                eloRating: 1050,
+                wins: 3,
+                losses: 4,
+                gamesPlayed: 7,
+                dailyDelta: -5,
+                lastMatchDay: new Date().toISOString(),
+                createdAt: new Date().toISOString(),
+                updatedAt: new Date().toISOString(),
+            },
+            {
+                id: 'player3',
+                name: 'Peter Jones',
+                avatarUrl: undefined,
+                active: true,
+                eloRating: 1150,
+                wins: 8,
+                losses: 1,
+                gamesPlayed: 9,
+                dailyDelta: 20,
+                lastMatchDay: new Date().toISOString(),
+                createdAt: new Date().toISOString(),
+                updatedAt: new Date().toISOString(),
+            },
+            {
+                id: 'player4',
+                name: 'Mary Williams',
+                avatarUrl: undefined,
+                active: true,
+                eloRating: 1000,
+                wins: 0,
+                losses: 5,
+                gamesPlayed: 5,
+                dailyDelta: -15,
+                lastMatchDay: new Date().toISOString(),
+                createdAt: new Date().toISOString(),
+                updatedAt: new Date().toISOString(),
+            },
+        ];
+        return players.find((p) => p.id === id);
+    });
+
+    usePlayerStore.setState({
+        players: [
+            {
+                id: 'player1',
+                name: 'John Doe',
+                avatarUrl: undefined,
+                active: true,
+                eloRating: 1100,
+                wins: 5,
+                losses: 2,
+                gamesPlayed: 7,
+                dailyDelta: 10,
+                lastMatchDay: new Date().toISOString(),
+                createdAt: new Date().toISOString(),
+                updatedAt: new Date().toISOString(),
+            },
+            {
+                id: 'player2',
+                name: 'Jane Smith',
+                avatarUrl: undefined,
+                active: true,
+                eloRating: 1050,
+                wins: 3,
+                losses: 4,
+                gamesPlayed: 7,
+                dailyDelta: -5,
+                lastMatchDay: new Date().toISOString(),
+                createdAt: new Date().toISOString(),
+                updatedAt: new Date().toISOString(),
+            },
+            {
+                id: 'player3',
+                name: 'Peter Jones',
+                avatarUrl: undefined,
+                active: true,
+                eloRating: 1150,
+                wins: 8,
+                losses: 1,
+                gamesPlayed: 9,
+                dailyDelta: 20,
+                lastMatchDay: new Date().toISOString(),
+                createdAt: new Date().toISOString(),
+                updatedAt: new Date().toISOString(),
+            },
+            {
+                id: 'player4',
+                name: 'Mary Williams',
+                avatarUrl: undefined,
+                active: true,
+                eloRating: 1000,
+                wins: 0,
+                losses: 5,
+                gamesPlayed: 5,
+                dailyDelta: -15,
+                lastMatchDay: new Date().toISOString(),
+                createdAt: new Date().toISOString(),
+                updatedAt: new Date().toISOString(),
+            },
+        ]
+    });
+
+    // Mock the getActivePlayersSortedByRating method
+    jest.spyOn(playerStore, 'getActivePlayersSortedByRating').mockImplementation(() => {
+        return [
+            {
+                id: 'player1',
+                name: 'John Doe',
+                avatarUrl: undefined,
+                active: true,
+                eloRating: 1100,
+                wins: 5,
+                losses: 2,
+                gamesPlayed: 7,
+                dailyDelta: 10,
+                lastMatchDay: new Date().toISOString(),
+                createdAt: new Date().toISOString(),
+                updatedAt: new Date().toISOString(),
+            },
+            {
+                id: 'player2',
+                name: 'Jane Smith',
+                avatarUrl: undefined,
+                active: true,
+                eloRating: 1050,
+                wins: 3,
+                losses: 4,
+                gamesPlayed: 7,
+                dailyDelta: -5,
+                lastMatchDay: new Date().toISOString(),
+                createdAt: new Date().toISOString(),
+                updatedAt: new Date().toISOString(),
+            },
+            {
+                id: 'player3',
+                name: 'Peter Jones',
+                avatarUrl: undefined,
+                active: true,
+                eloRating: 1150,
+                wins: 8,
+                losses: 1,
+                gamesPlayed: 9,
+                dailyDelta: 20,
+                lastMatchDay: new Date().toISOString(),
+                createdAt: new Date().toISOString(),
+                updatedAt: new Date().toISOString(),
+            },
+            {
+                id: 'player4',
+                name: 'Mary Williams',
+                avatarUrl: undefined,
+                active: true,
+                eloRating: 1000,
+                wins: 0,
+                losses: 5,
+                gamesPlayed: 5,
+                dailyDelta: -15,
+                lastMatchDay: new Date().toISOString(),
+                createdAt: new Date().toISOString(),
+                updatedAt: new Date().toISOString(),
+            },
+        ];
+    });
+
+    // Setup tournaments
+    const tournamentStore = useTournamentStore.getState();
+
+    // Mock the tournaments getter
+    Object.defineProperty(tournamentStore, 'tournaments', {
+        get: jest.fn().mockReturnValue([
+            {
+                id: 'tournament1',
+                name: 'Knockout Tournament',
+                format: 'KNOCKOUT' as TournamentFormat,
+                status: 'completed',
+                date: new Date().toISOString(),
+                players: ['player1', 'player2', 'player3', 'player4'],
+                matches: ['match1', 'match2', 'match3'],
+                winner: null
+            },
+            {
+                id: 'tournament2',
+                name: 'Round Robin Tournament',
+                format: 'ROUND_ROBIN' as TournamentFormat,
+                status: 'inProgress',
+                date: new Date().toISOString(),
+                players: ['player1', 'player2', 'player3', 'player4'],
+                matches: ['match4', 'match5'],
+                winner: null
+            },
+        ]),
+    });
+
+    // Mock getTournamentById
+    jest.spyOn(tournamentStore, 'getTournamentById').mockImplementation((id) => {
+        return tournamentStore.tournaments.find(t => t.id === id);
+    });
+
+    // Mock createTournament
+    jest.spyOn(tournamentStore, 'createTournament').mockImplementation(async (name, date, format, playerIds) => {
+        // Return the ID of the new tournament
+        return 'new-tournament-id';
+    });
+
     // Mock updateTournamentStatus
     jest.spyOn(tournamentStore, 'updateTournamentStatus').mockImplementation(async (id, status) => {
         // This would update the tournament status in a real implementation
@@ -56,166 +339,177 @@
         };
     });
 };
->>>>>>> 84ff6293
-
+
+describe('Tournament Management E2E Flow', () => {
     beforeEach(() => {
         jest.clearAllMocks();
-    });
-
-    describe('createTournament', () => {
-        it('should successfully create a tournament with valid data', async () => {
-            const params = {
-                name: 'Test Cup',
-                date: '2025-07-15',
-                format: TournamentFormat.KNOCKOUT,
-                playerIds: ['p1', 'p2', 'p3', 'p4'],
-            };
-
-            const mockTournamentData = {id: 'new-tournament-id', ...params};
-
-<<<<<<< HEAD
-            (mockedSupabase.from as jest.Mock).mockImplementation((table: string) => {
-                if (table === 'tournaments') {
-                    return {
-                        insert: jest.fn().mockReturnValue({
-                            select: jest.fn().mockImplementation(() => ({
-                                single: jest.fn().mockResolvedValue({data: mockTournamentData, error: null}),
-                                eq: jest.fn().mockReturnValue({
-                                    single: jest.fn().mockResolvedValue({data: mockTournamentData, error: null}),
-                                }),
-                            }))
-                        }),
-                        select: jest.fn().mockImplementation(() => ({
-                            single: jest.fn().mockResolvedValue({data: mockTournamentData, error: null}),
-                            eq: jest.fn().mockReturnValue({
-                                single: jest.fn().mockResolvedValue({data: mockTournamentData, error: null}),
-                            }),
-                        })),
-                        delete: jest.fn().mockReturnValue({
-                            eq: jest.fn().mockResolvedValue({error: null}),
-                        }),
-                    };
-                }
-                if (table === 'tournament_participants') {
-                    return {
-                        insert: jest.fn().mockResolvedValue({error: null}),
-                        delete: jest.fn().mockReturnValue({
-                            eq: jest.fn().mockResolvedValue({error: null}),
-                        }),
-                    };
-                }
-                return {from: jest.fn().mockReturnThis()};
-            });
-=======
+        setupTestData();
+    });
+
+    it('should retrieve tournament list correctly', async () => {
+        // Render the tournaments screen (just to follow the flow)
+        render(<TournamentsScreen/>);
+
+        // Test that tournament store methods work correctly
+        const tournamentStore = useTournamentStore.getState();
+        const tournaments = tournamentStore.tournaments;
+
+        // Assert tournaments are retrieved correctly
+        expect(tournaments.length).toBe(2);
+        expect(tournaments[0].name).toBe('Knockout Tournament');
+        expect(tournaments[1].name).toBe('Round Robin Tournament');
+    });
+
+    it('should create a new tournament successfully', async () => {
+        // Render the tournament listing screen (just to follow the flow)
+        render(<TournamentsScreen/>);
+
+        // Directly call the store method to create a tournament
+        const tournamentStore = useTournamentStore.getState();
+        const playerIds = ['player1', 'player2', 'player3', 'player4'];
+        const tournamentDate = '2025-05-24T12:00:00.000Z'; // Używamy stałej daty
+
+        const newTournament = await tournamentStore.createTournament(
+            'New Test Tournament',
+            tournamentDate,
+            'KNOCKOUT' as TournamentFormat,
+            playerIds
+        );
+
+        // Assert tournament was created correctly
+        expect(tournamentStore.createTournament).toHaveBeenCalledWith(
+            'New Test Tournament',
+            tournamentDate,
+            'KNOCKOUT' as TournamentFormat,
+            playerIds
+        );
+        expect(newTournament).toBe('new-tournament-id');
+    });
+
+    it('should retrieve tournament details with matches', async () => {
+        // Render the tournament details screen (just to follow the flow)
+        render(<TournamentDetailsScreen/>);
+
+        // Test that tournament store methods work correctly
+        const tournamentStore = useTournamentStore.getState();
+        const tournament = tournamentStore.getTournamentById('tournament1');
+
+        // Assert tournament and matches are retrieved correctly
+        expect(tournament?.name).toBe('Knockout Tournament');
+        expect(tournament?.format).toBe('KNOCKOUT' as TournamentFormat);
+        expect(tournament?.status).toBe('completed');
+        expect(tournament?.matches.length).toBe(3);
+        expect(tournament?.winner).toBe(null);
+    });
+
+    it('should update tournament status successfully', async () => {
+        // Render the tournament details screen (just to follow the flow)
+        render(<TournamentDetailsScreen/>);
+
+        // Directly call the store method to update tournament status
+        const tournamentStore = useTournamentStore.getState();
+        await tournamentStore.updateTournamentStatus('tournament2', TournamentStatus.COMPLETED);
+
+        // Assert tournament status was updated correctly
+        expect(tournamentStore.updateTournamentStatus).toHaveBeenCalledWith('tournament2', TournamentStatus.COMPLETED);
+    });
+
+    it('should calculate tournament standings for round-robin format', async () => {
+        // Render the tournament details screen (just to follow the flow)
+        render(<TournamentDetailsScreen/>);
+
+        // Define types for the test
+        type PlayerStat = {
+            playerId: string;
+            wins: number;
+            losses: number;
+            points: number;
+        };
+
+        type PlayerStatsRecord = Record<string, PlayerStat>;
+
         // Setup mock data for a round-robin tournament with matches
         const matches = [
             {player1Id: 'player1', player2Id: 'player2', winnerId: 'player1'},
             {player1Id: 'player1', player2Id: 'player3', winnerId: 'player1'},
             {player1Id: 'player2', player2Id: 'player3', winnerId: 'player3'},
         ];
->>>>>>> 84ff6293
-
-            const newTournament = await tournamentsApi.createTournament(params);
-
-            expect(newTournament.id).toBe('new-tournament-id');
-            expect(mockedSupabase.from).toHaveBeenCalledWith('tournaments');
-            expect(mockedSupabase.from).toHaveBeenCalledWith('tournament_participants');
+
+        // Calculate standings (simple version of what the app would do)
+        const playerStats: PlayerStatsRecord = {};
+
+        // Initialize player stats
+        ['player1', 'player2', 'player3'].forEach(playerId => {
+            playerStats[playerId] = {playerId, wins: 0, losses: 0, points: 0};
         });
 
-<<<<<<< HEAD
-        it('should throw an error if less than 2 players are provided', async () => {
-            const params = {
-                name: 'Small Cup',
-                date: '2025-07-15',
-                format: TournamentFormat.KNOCKOUT,
-                playerIds: ['p1'],
-            };
-=======
         // Count wins and losses
         matches.forEach(match => {
             const winner = match.winnerId;
             const loser = match.player1Id === winner ? match.player2Id : match.player1Id;
->>>>>>> 84ff6293
-
-            await expect(tournamentsApi.createTournament(params)).rejects.toThrow('Minimum 2 players required');
+
+            playerStats[winner].wins += 1;
+            playerStats[winner].points += 3; // 3 points for a win
+            playerStats[loser].losses += 1;
+            playerStats[loser].points += 1; // 1 point for a loss
         });
-    });
-
-    describe('setTournamentWinner', () => {
-        it('should update tournament status and winner_id', async () => {
-            const params = {tournamentId: 't1', winnerId: 'p1'};
-
-            (mockedUsePlayerStore.getState as jest.Mock).mockReturnValue({
-                getPlayerById: (id: string) => ({id, name: 'Test Player'})
-            });
-
-            (mockedSupabase.from as jest.Mock).mockReturnValue({
-                update: jest.fn().mockReturnValue({
-                    eq: jest.fn().mockResolvedValue({error: null})
-                }),
-                select: jest.fn().mockImplementation(() => ({
-                    eq: jest.fn().mockReturnValue({
-                        single: jest.fn().mockResolvedValue({data: {id: 't1', name: 'Test'}, error: null})
-                    })
-                }))
-            });
-
-            await tournamentsApi.setTournamentWinner(params);
-
-            const updateCall = (mockedSupabase.from as jest.Mock).mock.results[0].value.update;
-            expect(updateCall).toHaveBeenCalledWith({
-                winner_id: params.winnerId,
-                status: TournamentStatus.COMPLETED,
-            });
+
+        // Sort players by points
+        const standings: PlayerStat[] = Object.values(playerStats).sort((a, b) => b.points - a.points);
+
+        // Assertions for the standings
+        expect(standings.length).toBe(3);
+
+        // Player1: 2 wins, 0 losses, 6 points
+        expect(standings[0].playerId).toBe('player1');
+        expect(standings[0].wins).toBe(2);
+        expect(standings[0].losses).toBe(0);
+        expect(standings[0].points).toBe(6);
+
+        // Player3: 1 win, 1 loss, 4 points
+        expect(standings[1].playerId).toBe('player3');
+        expect(standings[1].wins).toBe(1);
+        expect(standings[1].losses).toBe(1);
+        expect(standings[1].points).toBe(4);
+
+        // Player2: 0 wins, 2 losses, 2 points
+        expect(standings[2].playerId).toBe('player2');
+        expect(standings[2].wins).toBe(0);
+        expect(standings[2].losses).toBe(2);
+        expect(standings[2].points).toBe(2);
+    });
+
+    it('should add a match to a tournament successfully', async () => {
+        // Render the tournament details screen (just to follow the flow)
+        render(<TournamentDetailsScreen/>);
+
+        // Directly call the store method to add a match
+        const matchStore = useMatchStore.getState();
+        const newMatch = await matchStore.addMatch({
+            player1Id: 'player1',
+            player2Id: 'player2',
+            player1Score: 3,
+            player2Score: 1,
+            sets: [{player1Score: 11, player2Score: 8}, {player1Score: 9, player2Score: 11}, {
+                player1Score: 11,
+                player2Score: 7
+            }, {player1Score: 12, player2Score: 10}],
+            tournamentId: 'tournament1'
         });
-    });
-
-    describe('fetchTournaments', () => {
-        it('should fetch and process tournaments correctly', async () => {
-            const mockRawData = [
-                {
-                    id: 't2',
-                    name: 'Active Tournament',
-                    status: 'active',
-                    date: '2025-01-02',
-                    tournament_participants: [],
-                    tournament_matches: []
-                },
-                {
-                    id: 't1',
-                    name: 'Upcoming Tournament',
-                    status: 'pending',
-                    date: '2025-01-03',
-                    tournament_participants: [],
-                    tournament_matches: []
-                },
-                {
-                    id: 't3',
-                    name: 'Completed Tournament',
-                    status: 'completed',
-                    date: '2025-01-01',
-                    tournament_participants: [],
-                    tournament_matches: []
-                },
-            ];
-
-            (mockedSupabase.from as jest.Mock).mockReturnValue({
-                select: jest.fn().mockReturnValue({
-                    order: jest.fn().mockResolvedValue({data: mockRawData, error: null})
-                })
-            });
-
-            const tournaments = await tournamentsApi.fetchTournaments();
-
-            expect(tournaments.length).toBe(3);
-            expect(tournaments[0].id).toBe('t2');
-            expect(tournaments[1].id).toBe('t1');
-            expect(tournaments[2].id).toBe('t3');
+
+        // Assert match was added correctly with tournament ID
+        expect(matchStore.addMatch).toHaveBeenCalledWith({
+            player1Id: 'player1',
+            player2Id: 'player2',
+            player1Score: 3,
+            player2Score: 1,
+            sets: [{player1Score: 11, player2Score: 8}, {player1Score: 9, player2Score: 11}, {
+                player1Score: 11,
+                player2Score: 7
+            }, {player1Score: 12, player2Score: 10}],
+            tournamentId: 'tournament1'
         });
-<<<<<<< HEAD
-=======
         expect(newMatch.tournamentId).toBe('tournament1');
         expect(newMatch.winnerId).toBe('player1');
->>>>>>> 84ff6293
     });
 });